# Vulpes

**Vulpes: Test many classification, regression models and clustering algorithms to see which one is most suitable for your dataset.**

Vulpes is a Python package that allows you to test many models, whether you want to do classification, regression or clustering in your projects. It calculates many metrics for each model to compare them. It is highly customizable and it contains many features to save time building robust ML models.

Alpha version.

Author: Adrien Carrel.

## Installation

Using pip:

```python
pip install vulpes
```

Then, you can use vulpes by importing the package:

```python
import vulpes
```

See examples below.

<<<<<<< HEAD
=======
## Why Vulpes?

Vulpes stands for: **V**ector (**U**n)supervised **L**earning **P**rogram **E**stimation **S**ystem.

Nah, I'm kidding, I just love foxes, they are cute! The most common and widespread species of fox is the red fox (Vulpes vulpes).

![alt text](https://github.com/AdrienC21/vulpes/blob/main/fox.jpg?raw=true)

>>>>>>> 9b4f4e3c
## Examples

Test:

```python
test
```

## Documentation

Link to the documentation

## Why Vulpes?

Vulpes stands for: **V**ector (**U**n)supervised **L**earning **P**rogram **E**stimation **S**ystem.

Nah, I'm kidding, I just love foxes, they are cute! The most common and widespread species of fox is the red fox (Vulpes vulpes).

![alt text](https://github.com/AdrienC21/vulpes/blob/main/fox.jpg?raw=true)

## Testing

```python
pytest vulpes/tests/
```

## Acknowledgment

- Lazy Predict by Shankar Rao Pandala (and some contributors) for the inspiration. Even though it is older and it offers less functionnalities, it is the first package to my knowledge that, in the same way, allows to test many models.

## License

[MIT](https://choosealicense.com/licenses/mit/)<|MERGE_RESOLUTION|>--- conflicted
+++ resolved
@@ -24,17 +24,6 @@
 
 See examples below.
 
-<<<<<<< HEAD
-=======
-## Why Vulpes?
-
-Vulpes stands for: **V**ector (**U**n)supervised **L**earning **P**rogram **E**stimation **S**ystem.
-
-Nah, I'm kidding, I just love foxes, they are cute! The most common and widespread species of fox is the red fox (Vulpes vulpes).
-
-![alt text](https://github.com/AdrienC21/vulpes/blob/main/fox.jpg?raw=true)
-
->>>>>>> 9b4f4e3c
 ## Examples
 
 Test:
@@ -47,6 +36,12 @@
 
 Link to the documentation
 
+## Testing
+
+```python
+pytest vulpes/tests/
+```
+
 ## Why Vulpes?
 
 Vulpes stands for: **V**ector (**U**n)supervised **L**earning **P**rogram **E**stimation **S**ystem.
@@ -55,12 +50,6 @@
 
 ![alt text](https://github.com/AdrienC21/vulpes/blob/main/fox.jpg?raw=true)
 
-## Testing
-
-```python
-pytest vulpes/tests/
-```
-
 ## Acknowledgment
 
 - Lazy Predict by Shankar Rao Pandala (and some contributors) for the inspiration. Even though it is older and it offers less functionnalities, it is the first package to my knowledge that, in the same way, allows to test many models.
